--- conflicted
+++ resolved
@@ -1,4 +1,3 @@
-<<<<<<< HEAD
 from __future__ import annotations
 import os, re, glob, json, hashlib
 from typing import Optional, Tuple, List
@@ -17,9 +16,7 @@
 
 # global style store (style.json in data/thesis/config)
 from src.utils.style_store import get_style as get_global_style
-=======
-from src.utils.custom_logging import get_logger
->>>>>>> aa17b009
+
 
 logger = get_logger(__name__)
 
