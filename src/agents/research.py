<<<<<<< HEAD
from typing import List
from src.models.models import (
    ResearchSummary, Paper, TopicEvaluation, UserContext, AgentResponse, 
    AgentInstruction, AgentCapabilityAssessment
)
from src.utils.logging import get_logger
from src.utils.academic_apis import search_papers
from src.utils.storage import save_papers, load_papers
from src.utils.openrouter_client import OpenRouterClient
=======
from src.models.models import ResearchSummary
from src.utils.custom_logging import get_logger
>>>>>>> aa17b009

logger = get_logger(__name__)

class ResearchAgent:
    def __init__(self):
        self.client = OpenRouterClient()
        self.collected_papers: List[Paper] = []
        self.agent_name = "research_agent"
    
    def can_handle_request(self, user_input: str, context: UserContext) -> AgentCapabilityAssessment:
        """Dynamically assess if this agent can handle the request"""
        try:
            prompt = f"""You are a Research Agent that helps find and analyze academic papers and research.
            
Analyze this request and determine if you can handle it:

User request: "{user_input}"
Current context: Field: {context.field or 'Unknown'}, Interests: {context.interests or 'None'}

Can you handle this request? Consider:
- Is the user asking for papers, literature search, research analysis?
- Is the user asking to validate or research a specific topic?
- Do you have enough information to conduct a meaningful search?

Respond in JSON format:
{{
    "can_handle": true/false,
    "confidence": 0.0-1.0,
    "missing_info": ["list", "of", "missing", "information"],
    "reasoning": "explanation of your assessment",
    "suggested_questions": ["question1", "question2"]
}}"""

            messages = [
                {"role": "system", "content": "You are an intelligent research agent that assesses your own capabilities. Be honest about what you can and cannot do."},
                {"role": "user", "content": prompt}
            ]
            
            response = self.client.chat_completion(messages, temperature=0.3, max_tokens=400)
            
            if response:
                import json
                try:
                    assessment_data = json.loads(response.strip())
                    return AgentCapabilityAssessment(
                        can_handle=assessment_data.get("can_handle", False),
                        confidence=assessment_data.get("confidence", 0.0),
                        missing_info=assessment_data.get("missing_info", []),
                        reasoning=assessment_data.get("reasoning", "Assessment completed"),
                        suggested_questions=assessment_data.get("suggested_questions", [])
                    )
                except json.JSONDecodeError:
                    pass
            
            # Fallback assessment
            return self._fallback_assessment(user_input, context)
            
        except Exception as e:
            logger.error(f"Error in capability assessment: {e}")
            return AgentCapabilityAssessment(
                can_handle=False,
                confidence=0.0,
                reasoning=f"Error during assessment: {str(e)}"
            )
    
    def process_request(self, user_input: str, context: UserContext) -> AgentResponse:
        """Main method: Process user request dynamically"""
        logger.info(f"Research Agent processing: {user_input}")
        
        try:
            # First assess if we can handle this
            assessment = self.can_handle_request(user_input, context)
            
            if not assessment.can_handle:
                return AgentResponse(
                    success=False,
                    agent_name=self.agent_name,
                    capability_assessment=assessment,
                    user_message="I don't think I'm the right agent for this request. Let me hand this back to the orchestrator."
                )
            
            # Check if we have enough specific information to conduct meaningful research
            if not self._has_enough_research_info(user_input, context):
                question = self._get_research_clarification_question(user_input, context)
                
                instruction = AgentInstruction(
                    requesting_agent=self.agent_name,
                    action_type="ask_user",
                    target="user",
                    message=question,
                    reasoning="Need specific topic information to conduct meaningful research"
                )
                
                return AgentResponse(
                    success=False,
                    agent_name=self.agent_name,
                    instructions=[instruction],
                    user_message=question
                )
            
            # If we can handle but need more info from capability assessment
            if assessment.confidence < 0.7 or assessment.missing_info:
                instructions = []
                if assessment.suggested_questions:
                    for question in assessment.suggested_questions:
                        instructions.append(AgentInstruction(
                            requesting_agent=self.agent_name,
                            action_type="ask_user",
                            target="user",
                            message=question,
                            reasoning=f"Need this information to conduct effective research: {assessment.reasoning}"
                        ))
                
                return AgentResponse(
                    success=False,
                    agent_name=self.agent_name,
                    instructions=instructions,
                    capability_assessment=assessment,
                    user_message="I need more specific information to help you effectively."
                )
            
            # Extract research query from user input
            research_query = self._extract_research_query(user_input, context)
            
            # Conduct research
            return self._conduct_research(research_query, user_input)
            
        except Exception as e:
            logger.error(f"Error in Research Agent: {e}")
            return AgentResponse(
                success=False,
                agent_name=self.agent_name,
                user_message=f"I encountered an error: {str(e)}"
            )
    
    def _has_enough_research_info(self, user_input: str, context: UserContext) -> bool:
        """Check if we have enough specific information to conduct meaningful research"""
        try:
            # Use LLM to determine if the input contains a specific research topic
            prompt = f"""You are a strict research assistant. Analyze if this request contains enough SPECIFIC information to conduct meaningful academic research.

User request: "{user_input}"
Context: Field: {context.field or 'Unknown'}, Interests: {context.interests or 'None'}

STRICT CRITERIA - A request has ENOUGH information ONLY if it contains:
- A SPECIFIC research topic, technology, concept, or domain (e.g., "machine learning", "neural networks", "blockchain", "climate change")
- Clear subject matter that can be directly searched in academic databases
- NOT just generic words like "papers", "research", "help", "find"

A request has NOT ENOUGH information if it's:
- Vague requests for help ("help me", "find papers", "research help", "I need help")
- Generic requests without specific topics ("find me papers", "do research")
- Just asking for assistance without naming a topic
- Contains only generic research words without specific subject matter

EXAMPLES:
✅ ENOUGH: "Find papers on machine learning in healthcare"
✅ ENOUGH: "I need research on neural networks" 
✅ ENOUGH: "Research blockchain technology"
✅ ENOUGH: "Papers about climate change"
❌ NOT ENOUGH: "Help me find papers"
❌ NOT ENOUGH: "I need research help"
❌ NOT ENOUGH: "Find me some papers"
❌ NOT ENOUGH: "Can you help with research"
❌ NOT ENOUGH: "I want to do research"

Be VERY STRICT. Answer with ONLY "ENOUGH" or "NOT ENOUGH"."""

            messages = [
                {"role": "system", "content": "You are a strict gatekeeper. Only allow requests with specific research topics. Be very strict about requiring concrete subject matter."},
                {"role": "user", "content": prompt}
            ]
            
            response = self.client.chat_completion(messages, temperature=0.0, max_tokens=20)
            
            if response and "ENOUGH" in response.upper() and "NOT ENOUGH" not in response.upper():
                return True
            else:
                return False
                
        except Exception as e:
            logger.error(f"Error checking research info sufficiency: {e}")
            # If error, be conservative and ask for more info
            return False
    
    def _get_research_clarification_question(self, user_input: str, context: UserContext) -> str:
        """Generate an appropriate clarification question for research"""
        try:
            prompt = f"""The user made a vague research request. Generate a helpful clarification question.

User request: "{user_input}"
Context: Field: {context.field or 'Unknown'}, Interests: {context.interests or 'None'}

Generate a specific question that will help me understand what they want to research. The question should:
- Ask for a specific research topic or subject
- Be helpful and encouraging
- Guide them toward providing actionable information

Examples:
- "What specific topic would you like me to research? (e.g., machine learning, neural networks, AI ethics)"
- "Could you tell me what subject or technology you'd like me to find papers about?"
- "What research area are you interested in exploring?"

Generate just the question, nothing else."""

            messages = [
                {"role": "system", "content": "Generate helpful clarification questions for research requests."},
                {"role": "user", "content": prompt}
            ]
            
            response = self.client.chat_completion(messages, temperature=0.3, max_tokens=100)
            
            if response and response.strip():
                return response.strip()
            
            # Fallback question
            return "What specific topic would you like me to research? Please provide a clear subject or research area (e.g., 'machine learning in healthcare', 'neural networks', 'AI ethics')."
            
        except Exception as e:
            logger.error(f"Error generating clarification question: {e}")
            return "What specific topic would you like me to research? Please provide a clear subject or research area."
    
    def _extract_research_query(self, user_input: str, context: UserContext) -> str:
        """Extract the actual research query from user input"""
        try:
            prompt = f"""Extract the main research topic/query from this request:

User request: "{user_input}"
Context: Field: {context.field or 'Unknown'}, Interests: {context.interests or 'None'}

What should I search for in academic databases? Provide a concise search query (2-5 words) that would find relevant papers.

Examples:
- "I need papers on machine learning in healthcare" → "machine learning healthcare"
- "Find research about neural networks for image processing" → "neural networks image processing"
- "I want to research AI ethics" → "AI ethics"

Search query:"""

            messages = [
                {"role": "system", "content": "Extract concise search queries from user requests."},
                {"role": "user", "content": prompt}
            ]
            
            response = self.client.chat_completion(messages, temperature=0.2, max_tokens=50)
            
            if response and response.strip():
                return response.strip().replace('"', '')
            
            # Fallback: use user input directly
            return user_input
            
        except Exception as e:
            logger.error(f"Error extracting research query: {e}")
            return user_input
    
    def _conduct_research(self, query: str, original_request: str) -> AgentResponse:
        """Conduct research and format results"""
        try:
            # Search for papers
            papers = self.collect_papers(query, max_results=20)
            
            if not papers:
                return AgentResponse(
                    success=False,
                    agent_name=self.agent_name,
                    user_message=f"I couldn't find any papers for '{query}'. Could you try a different search term or be more specific?"
                )
            
            # Format results for user
            formatted_message = self._format_research_results(papers, query)
            
            return AgentResponse(
                success=True,
                agent_name=self.agent_name,
                result=papers,
                user_message=formatted_message
            )
            
        except Exception as e:
            logger.error(f"Error conducting research: {e}")
            return AgentResponse(
                success=False,
                agent_name=self.agent_name,
                user_message=f"I encountered an error while searching for papers: {str(e)}"
            )
    
    def _format_research_results(self, papers: List[Paper], query: str) -> str:
        """Format research results for user presentation"""
        if not papers:
            return f"I couldn't find any papers for '{query}'."
        
        message = f"I found {len(papers)} relevant papers for '{query}':\n\n"
        
        # Show top 5 papers with details
        for i, paper in enumerate(papers[:5], 1):
            message += f"**{i}. {paper.title}** ({paper.year})\n"
            message += f"👥 Authors: {', '.join(paper.authors[:3])}\n"
            
            # Show abstract snippet
            abstract_snippet = paper.abstract[:200] + "..." if len(paper.abstract) > 200 else paper.abstract
            message += f"📄 Abstract: {abstract_snippet}\n"
            
            if paper.relevance_score > 0:
                message += f"📊 Relevance: {paper.relevance_score:.2f}/1.0\n"
            
            if paper.url:
                message += f"🔗 Link: {paper.url}\n"
            
            message += "\n"
        
        if len(papers) > 5:
            message += f"... and {len(papers) - 5} more papers found.\n\n"
        
        # Don't ask follow-up questions - just present the results
        message += "Research completed! These papers should help with your research."
        return message
    
    def _fallback_assessment(self, user_input: str, context: UserContext) -> AgentCapabilityAssessment:
        """Simple fallback assessment when LLM fails"""
        user_lower = user_input.lower()
        research_keywords = ['paper', 'research', 'literature', 'study', 'article', 'publication', 'find', 'search']
        
        has_research_keywords = any(keyword in user_lower for keyword in research_keywords)
        
        if has_research_keywords:
            return AgentCapabilityAssessment(
                can_handle=True,
                confidence=0.7,
                reasoning="Request appears to be about research or finding papers"
            )
        
        return AgentCapabilityAssessment(
            can_handle=False,
            confidence=0.2,
            reasoning="Request doesn't appear to be about research or papers"
        )
    
    def respond(self, topic: str) -> list[ResearchSummary]:
        """Legacy method for compatibility - converts Papers to ResearchSummary"""
        papers = self.collect_papers(topic, max_results=10)
        
        # Convert Paper objects to ResearchSummary for backward compatibility
        summaries = []
        for paper in papers:
            summary = ResearchSummary(
                title=paper.title,
                authors=paper.authors,
                publication_year=paper.year,
                summary=paper.abstract[:200] + "..." if len(paper.abstract) > 200 else paper.abstract,
                url=paper.url
            )
            summaries.append(summary)
        
        return summaries
    
    def collect_papers(self, topic: str, max_results: int = 40) -> List[Paper]:
        """Collect papers on a given topic and use LLM to score relevance"""
        logger.info(f"Collecting papers for topic: {topic}")
        
        try:
            # Search for papers using our academic APIs
            papers = search_papers(topic, max_results=max_results)
            
            if not papers:
                return []
            
            # Use LLM to score relevance and filter papers
            scored_papers = self._llm_score_relevance(papers, topic)
            
            # Store collected papers
            self.collected_papers = scored_papers
            
            # Save to storage
            save_papers(scored_papers, f"data/papers_{topic.replace(' ', '_')}.json")
            
            logger.info(f"Collected {len(scored_papers)} papers for topic: {topic}")
            return scored_papers
            
        except Exception as e:
            logger.error(f"Error collecting papers for topic {topic}: {e}")
            return []
    
    def evaluate_topic(self, topic: str) -> TopicEvaluation:
        """Use LLM to evaluate the feasibility of a research topic"""
        logger.info(f"Evaluating topic: {topic}")
        
        try:
            # Quick search to get sample papers
            papers = search_papers(topic, max_results=20)
            
            if not papers:
                return TopicEvaluation(
                    topic=topic,
                    paper_count=0,
                    feasibility_score=0.0,
                    sample_papers=[],
                    research_gaps=["No papers found - topic may be too narrow or novel"],
                    confidence_score=0.1
                )
            
            # Use LLM to analyze the topic feasibility
            evaluation = self._llm_evaluate_topic(topic, papers)
            
            logger.info(f"Topic evaluation complete: {topic} - Score: {evaluation.feasibility_score:.2f}")
            return evaluation
            
        except Exception as e:
            logger.error(f"Error evaluating topic {topic}: {e}")
            return TopicEvaluation(
                topic=topic,
                paper_count=0,
                feasibility_score=0.0,
                sample_papers=[],
                research_gaps=[f"Error during evaluation: {str(e)}"],
                confidence_score=0.0
            )
    
    def deep_research(self, topic: str, max_results: int = 60) -> dict:
        """Use LLM to perform comprehensive research analysis"""
        logger.info(f"Starting deep research for topic: {topic}")
        
        try:
            # Collect comprehensive set of papers
            papers = self.collect_papers(topic, max_results=max_results)
            
            if not papers:
                return {
                    "topic": topic,
                    "total_papers": 0,
                    "error": "No papers found for this topic"
                }
            
            # Use LLM to analyze the research landscape
            analysis = self._llm_analyze_research_landscape(topic, papers)
            
            logger.info(f"Deep research complete for topic: {topic}")
            return analysis
            
        except Exception as e:
            logger.error(f"Error in deep research for topic {topic}: {e}")
            return {
                "topic": topic,
                "total_papers": 0,
                "error": f"Error during deep research: {str(e)}"
            }
    
    def _llm_score_relevance(self, papers: List[Paper], topic: str) -> List[Paper]:
        """Use LLM to score paper relevance to the topic"""
        try:
            # Prepare paper summaries for LLM
            paper_summaries = []
            for i, paper in enumerate(papers):
                summary = f"{i+1}. Title: {paper.title}\n   Authors: {', '.join(paper.authors[:3])}\n   Year: {paper.year}\n   Abstract: {paper.abstract[:300]}..."
                paper_summaries.append(summary)
            
            papers_text = "\n\n".join(paper_summaries)
            
            prompt = f"""You are a research expert. Analyze these papers for relevance to the topic: "{topic}"

Papers:
{papers_text}

For each paper, provide a relevance score from 0.0 to 1.0 based on how well it matches the topic.
Consider:
- Title relevance to the topic
- Abstract content alignment
- Methodological relevance
- Recency (newer papers get slight boost)

Respond with ONLY a JSON array of scores in the same order as the papers:
[0.8, 0.6, 0.9, 0.3, ...]"""

            messages = [
                {"role": "system", "content": "You are a research analysis expert. Provide precise relevance scores."},
                {"role": "user", "content": prompt}
            ]
            
            response = self.client.chat_completion(messages, temperature=0.3, max_tokens=2000)
            
            if response:
                # Parse the scores
                import json
                try:
                    scores = json.loads(response.strip())
                    for i, score in enumerate(scores):
                        if i < len(papers):
                            papers[i].relevance_score = float(score)
                except:
                    # Fallback: simple keyword matching
                    topic_words = set(topic.lower().split())
                    for paper in papers:
                        title_words = set(paper.title.lower().split())
                        matches = len(topic_words.intersection(title_words))
                        paper.relevance_score = min(1.0, matches / len(topic_words))
            
            # Sort by relevance score
            papers.sort(key=lambda p: p.relevance_score, reverse=True)
            return papers
            
        except Exception as e:
            logger.error(f"Error in LLM relevance scoring: {e}")
            # Fallback to simple scoring
            topic_words = set(topic.lower().split())
            for paper in papers:
                title_words = set(paper.title.lower().split())
                matches = len(topic_words.intersection(title_words))
                paper.relevance_score = min(1.0, matches / len(topic_words))
            
            papers.sort(key=lambda p: p.relevance_score, reverse=True)
            return papers
    
    def _llm_evaluate_topic(self, topic: str, papers: List[Paper]) -> TopicEvaluation:
        """Use LLM to evaluate topic feasibility"""
        try:
            # Prepare paper data for analysis
            paper_data = []
            for paper in papers[:10]:  # Top 10 papers
                paper_data.append({
                    "title": paper.title,
                    "year": paper.year,
                    "authors": paper.authors[:3],
                    "abstract_snippet": paper.abstract[:200]
                })
            
            prompt = f"""You are a research advisor. Evaluate the feasibility of this research topic: "{topic}"

Based on these {len(papers)} papers found:
{paper_data}

Provide your analysis in this JSON format:
{{
    "feasibility_score": 0.0-1.0,
    "confidence_score": 0.0-1.0,
    "research_gaps": ["gap1", "gap2", "gap3"],
    "reasoning": "Brief explanation of your assessment"
}}

Consider:
- Number of existing papers (more = easier to build on, but less novel)
- Recency of research (recent = active field)
- Diversity of approaches
- Potential for novel contributions"""

            messages = [
                {"role": "system", "content": "You are an expert research advisor who evaluates research topic feasibility."},
                {"role": "user", "content": prompt}
            ]
            
            response = self.client.chat_completion(messages, temperature=0.4, max_tokens=800)
            
            if response:
                import json
                try:
                    analysis = json.loads(response.strip())
                    
                    # Score papers for relevance using simple method
                    scored_papers = []
                    topic_words = set(topic.lower().split())
                    for paper in papers[:5]:
                        title_words = set(paper.title.lower().split())
                        matches = len(topic_words.intersection(title_words))
                        paper.relevance_score = min(1.0, matches / len(topic_words))
                        scored_papers.append(paper)
                    
                    return TopicEvaluation(
                        topic=topic,
                        paper_count=len(papers),
                        feasibility_score=analysis.get("feasibility_score", 0.5),
                        sample_papers=scored_papers,
                        research_gaps=analysis.get("research_gaps", []),
                        confidence_score=analysis.get("confidence_score", 0.5)
                    )
                except:
                    pass
            
            # Fallback evaluation
            return TopicEvaluation(
                topic=topic,
                paper_count=len(papers),
                feasibility_score=min(1.0, len(papers) / 30.0),
                sample_papers=papers[:5],
                research_gaps=["LLM analysis unavailable - manual review recommended"],
                confidence_score=0.6
            )
            
        except Exception as e:
            logger.error(f"Error in LLM topic evaluation: {e}")
            return TopicEvaluation(
                topic=topic,
                paper_count=len(papers),
                feasibility_score=0.5,
                sample_papers=papers[:5],
                research_gaps=[f"Evaluation error: {str(e)}"],
                confidence_score=0.3
            )
    
    def _llm_analyze_research_landscape(self, topic: str, papers: List[Paper]) -> dict:
        """Use LLM to analyze the research landscape"""
        try:
            # Prepare comprehensive paper data
            paper_summaries = []
            for paper in papers[:20]:  # Top 20 papers
                summary = f"- {paper.title} ({paper.year}) by {', '.join(paper.authors[:2])}"
                paper_summaries.append(summary)
            
            papers_text = "\n".join(paper_summaries)
            
            prompt = f"""You are a research analyst. Analyze the research landscape for: "{topic}"

Based on these {len(papers)} papers:
{papers_text}

Provide a comprehensive analysis in JSON format:
{{
    "research_trends": ["trend1", "trend2", "trend3"],
    "key_methodologies": ["method1", "method2"],
    "leading_researchers": ["researcher1", "researcher2"],
    "research_gaps": ["gap1", "gap2", "gap3"],
    "future_directions": ["direction1", "direction2"],
    "summary": "Brief overview of the field"
}}

Focus on identifying patterns, gaps, and opportunities in the research."""

            messages = [
                {"role": "system", "content": "You are an expert research analyst who identifies trends and opportunities."},
                {"role": "user", "content": prompt}
            ]
            
            response = self.client.chat_completion(messages, temperature=0.5, max_tokens=1200)
            
            if response:
                import json
                try:
                    analysis = json.loads(response.strip())
                    
                    return {
                        "topic": topic,
                        "total_papers": len(papers),
                        "top_papers": papers[:10],
                        "research_trends": analysis.get("research_trends", []),
                        "key_methodologies": analysis.get("key_methodologies", []),
                        "leading_researchers": analysis.get("leading_researchers", []),
                        "research_gaps": analysis.get("research_gaps", []),
                        "future_directions": analysis.get("future_directions", []),
                        "summary": analysis.get("summary", "Analysis completed"),
                        "llm_analysis": True
                    }
                except:
                    pass
            
            # Fallback analysis
            return {
                "topic": topic,
                "total_papers": len(papers),
                "top_papers": papers[:10],
                "research_trends": ["LLM analysis unavailable"],
                "research_gaps": ["Manual analysis recommended"],
                "summary": f"Found {len(papers)} papers on {topic}",
                "llm_analysis": False
            }
            
        except Exception as e:
            logger.error(f"Error in LLM landscape analysis: {e}")
            return {
                "topic": topic,
                "total_papers": len(papers),
                "error": f"Analysis error: {str(e)}",
                "llm_analysis": False
            }<|MERGE_RESOLUTION|>--- conflicted
+++ resolved
@@ -1,4 +1,3 @@
-<<<<<<< HEAD
 from typing import List
 from src.models.models import (
     ResearchSummary, Paper, TopicEvaluation, UserContext, AgentResponse, 
@@ -8,10 +7,7 @@
 from src.utils.academic_apis import search_papers
 from src.utils.storage import save_papers, load_papers
 from src.utils.openrouter_client import OpenRouterClient
-=======
-from src.models.models import ResearchSummary
-from src.utils.custom_logging import get_logger
->>>>>>> aa17b009
+
 
 logger = get_logger(__name__)
 
